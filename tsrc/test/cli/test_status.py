from path import Path

import tsrc.cli

from ui.tests.conftest import message_recorder
from tsrc.test.helpers.cli import CLI
from tsrc.test.helpers.git_server import GitServer


def test_status_happy(tsrc_cli: CLI, git_server: GitServer, workspace_path:
                      Path, message_recorder: message_recorder) -> None:
    git_server.add_repo("foo/bar")
    git_server.add_repo("spam/eggs")
    git_server.push_file("foo/bar", "CMakeLists.txt")
    git_server.push_file("spam/eggs", "CMakeLists.txt")
    manifest_url = git_server.manifest_url
    tsrc_cli.run("init", manifest_url)
<<<<<<< HEAD
    tsrc.git.run_git(
        workspace_path / "spam/eggs",
=======
    tsrc.git.run(
        workspace_path.joinpath("spam", "eggs"),
>>>>>>> aca45163
        "checkout", "-b", "fish"
    )

    tsrc_cli.run("status")

    assert message_recorder.find(r"\* foo/bar   master")
    assert message_recorder.find(r"\* spam/eggs fish")


def test_status_dirty(tsrc_cli: CLI, git_server: GitServer,
                      workspace_path: Path, message_recorder: message_recorder) -> None:
    git_server.add_repo("foo/bar")
    git_server.push_file("foo/bar", "CMakeLists.txt")
    manifest_url = git_server.manifest_url
    tsrc_cli.run("init", manifest_url)
    (workspace_path / "foo/bar/CMakeLists.txt").write_text("DIRTY FILE")

    tsrc_cli.run("status")

    assert message_recorder.find(r"\* foo/bar master \(dirty\)")


def test_status_not_on_any_branch(tsrc_cli: CLI, git_server: GitServer,
                                  workspace_path: Path, message_recorder: message_recorder) -> None:
    git_server.add_repo("foo/bar")
    git_server.add_repo("spam/eggs")
    git_server.push_file("foo/bar", "CMakeLists.txt")
    git_server.push_file("spam/eggs", "CMakeLists.txt")
    tsrc_cli.run("init", git_server.manifest_url)
    # corrupt the git
<<<<<<< HEAD
    eggs_path = workspace_path / "spam/eggs"
    tsrc.git.run_git(eggs_path, "checkout", "HEAD~1")
=======
    eggs_path = workspace_path.joinpath("spam/eggs")
    tsrc.git.run(eggs_path, "checkout", "HEAD~1")
>>>>>>> aca45163

    tsrc_cli.run("status")

    assert message_recorder.find(r"\* foo/bar \s+ master")
    assert message_recorder.find(r"\* spam/eggs [a-f0-9]{7}")


def test_status_on_tag(tsrc_cli: CLI, git_server: GitServer,
                       workspace_path: Path, message_recorder: message_recorder) -> None:
    git_server.add_repo("foo/bar")
    git_server.add_repo("spam/eggs")
    git_server.push_file("foo/bar", "CMakeLists.txt")
    git_server.push_file("spam/eggs", "CMakeLists.txt")
    manifest_url = git_server.manifest_url
    tsrc_cli.run("init", manifest_url)
<<<<<<< HEAD
    tsrc.git.run_git(
        workspace_path / "spam/eggs",
=======
    tsrc.git.run(
        workspace_path.joinpath("spam", "eggs"),
>>>>>>> aca45163
        "tag", "v1.0"
    )

    tsrc_cli.run("status")

    assert message_recorder.find(r"\* foo/bar   master")
    assert message_recorder.find(r"\* spam/eggs master on v1.0")<|MERGE_RESOLUTION|>--- conflicted
+++ resolved
@@ -15,13 +15,8 @@
     git_server.push_file("spam/eggs", "CMakeLists.txt")
     manifest_url = git_server.manifest_url
     tsrc_cli.run("init", manifest_url)
-<<<<<<< HEAD
-    tsrc.git.run_git(
+    tsrc.git.run(
         workspace_path / "spam/eggs",
-=======
-    tsrc.git.run(
-        workspace_path.joinpath("spam", "eggs"),
->>>>>>> aca45163
         "checkout", "-b", "fish"
     )
 
@@ -52,13 +47,8 @@
     git_server.push_file("spam/eggs", "CMakeLists.txt")
     tsrc_cli.run("init", git_server.manifest_url)
     # corrupt the git
-<<<<<<< HEAD
     eggs_path = workspace_path / "spam/eggs"
-    tsrc.git.run_git(eggs_path, "checkout", "HEAD~1")
-=======
-    eggs_path = workspace_path.joinpath("spam/eggs")
     tsrc.git.run(eggs_path, "checkout", "HEAD~1")
->>>>>>> aca45163
 
     tsrc_cli.run("status")
 
@@ -74,13 +64,8 @@
     git_server.push_file("spam/eggs", "CMakeLists.txt")
     manifest_url = git_server.manifest_url
     tsrc_cli.run("init", manifest_url)
-<<<<<<< HEAD
-    tsrc.git.run_git(
+    tsrc.git.run(
         workspace_path / "spam/eggs",
-=======
-    tsrc.git.run(
-        workspace_path.joinpath("spam", "eggs"),
->>>>>>> aca45163
         "tag", "v1.0"
     )
 
